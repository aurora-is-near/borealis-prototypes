--- conflicted
+++ resolved
@@ -1,9 +1,5 @@
 [workspace.package]
-<<<<<<< HEAD
 version = "0.11.0"
-=======
-version = "0.10.8"
->>>>>>> f61a8d01
 edition = "2021"
 
 [workspace]
@@ -15,13 +11,8 @@
 
 [workspace.dependencies]
 async-nats = "0.31"
-<<<<<<< HEAD
-aurora-refiner-types = { git = "https://github.com/aurora-is-near/borealis-engine-lib.git", branch = "feat/re-export" }
-borealis-rs = { git = "ssh://git@github.com/aurora-is-near/borealis.rs.git", branch = "feat/re-export" }
-=======
 aurora-refiner-types = { git = "https://github.com/aurora-is-near/borealis-engine-lib.git", tag = "v0.24.0" }
 borealis-rs = { git = "ssh://git@github.com/aurora-is-near/borealis.rs.git", tag = "v0.17.0" }
->>>>>>> f61a8d01
 bytes = "1"
 futures-util = "0.3"
 prost = "0.12"
